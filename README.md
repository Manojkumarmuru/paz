--- conflicted
+++ resolved
@@ -51,15 +51,9 @@
 * [Installation](#installation)
 * [Motivation](#motivation)
 <!--te-->
-<<<<<<< HEAD
 
 ## Hierarchical APIs
 
-=======
-
-## Hierarchical APIs
-
->>>>>>> df440c1a
 ### High-level
 PAZ has easy out-of-the-box inference:
 
@@ -151,9 +145,4 @@
 Therefore, whatever good code you can find here, is all dedicated to the software-engineers and contributors of open-source projects like Pytorch, Tensorflow and Keras.
 You put your craft out there for all of us to use and appreciate, and we ought first to give you our thankful consideration before we lay upon you our hardened criticism.
 
-<<<<<<< HEAD
-## Why PAZ?
-
-=======
-## Why PAZ?
->>>>>>> df440c1a
+## Why PAZ?