--- conflicted
+++ resolved
@@ -71,10 +71,7 @@
 from .image import ImagenetPreprocessInput
 from .image import DivideStandardDeviationImage
 from .image import ScaledResize
-<<<<<<< HEAD
 from .image import BufferImages
-
-=======
 from .image import ComputeResizingShape
 from .image import PadImage
 from .image import EqualizeHistogram
@@ -84,7 +81,6 @@
 from .image import SharpenImage
 from .image import Cutout
 from .image import AddGaussianNoise
->>>>>>> 5331174c
 
 from .image import BGR_IMAGENET_MEAN
 from .image import RGB_IMAGENET_MEAN
@@ -153,14 +149,11 @@
 from .standard import AppendValues
 from .standard import BooleanToTextMessage
 from .standard import PrintTopics
-<<<<<<< HEAD
 from .standard import FloatToBoolean
 from .standard import NoneConverter
 from .standard import AveragePredictions
 from .standard import WeightedAveragePredictions
-=======
 from .standard import ComputeCommonRowIndices
->>>>>>> 5331174c
 
 from .pose import SolvePNP
 from .pose import SolveChangingObjectPnPRANSAC
