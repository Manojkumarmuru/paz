import numpy as np

from ..abstract import Processor

from ..backend.image import cast_image
from ..backend.image import load_image
from ..backend.image import random_saturation
from ..backend.image import random_brightness
from ..backend.image import random_contrast
from ..backend.image import random_hue
from ..backend.image import resize_image
from ..backend.image import scale_resize
from ..backend.image import random_image_blur
from ..backend.image import random_flip_left_right
from ..backend.image import convert_color_space
from ..backend.image import show_image
from ..backend.image import blend_alpha_channel
from ..backend.image import random_shape_crop
from ..backend.image import make_random_plain_image
from ..backend.image import concatenate_alpha_mask
from ..backend.image import draw_filled_polygon
from ..backend.image import gaussian_image_blur
from ..backend.image import normalized_device_coordinates_to_image
from ..backend.image import image_to_normalized_device_coordinates
from ..backend.image import replace_lower_than_threshold
from ..backend.image import flip_left_right
from ..backend.image import compute_resizing_shape
from ..backend.image import pad_image
from ..backend.image import equalize_histogram
from ..backend.image import invert_colors
from ..backend.image import posterize
from ..backend.image import solarize
from ..backend.image import cutout
from ..backend.image import add_gaussian_noise
from ..backend.image import BILINEAR
from ..backend.image.tensorflow_image import imagenet_preprocess_input
from ..backend.image.opencv_image import convolve_image

B_IMAGENET_MEAN, G_IMAGENET_MEAN, R_IMAGENET_MEAN = 104, 117, 123
BGR_IMAGENET_MEAN = (B_IMAGENET_MEAN, G_IMAGENET_MEAN, R_IMAGENET_MEAN)
RGB_IMAGENET_MEAN = (R_IMAGENET_MEAN, G_IMAGENET_MEAN, B_IMAGENET_MEAN)
B_IMAGENET_STDEV, G_IMAGENET_STDEV, R_IMAGENET_STDEV = 57.3, 57.1, 58.4
RGB_IMAGENET_STDEV = (R_IMAGENET_STDEV, G_IMAGENET_STDEV, B_IMAGENET_STDEV)


class CastImage(Processor):
    """Cast image to given dtype.

    # Arguments
        dtype: Str or np.dtype
    """
    def __init__(self, dtype):
        self.dtype = dtype
        super(CastImage, self).__init__()

    def call(self, image):
        return cast_image(image, self.dtype)


class SubtractMeanImage(Processor):
    """Subtract channel-wise mean to image.

    # Arguments
        mean: List of length 3, containing the channel-wise mean.
    """
    def __init__(self, mean):
        self.mean = mean
        super(SubtractMeanImage, self).__init__()

    def call(self, image):
        return image - self.mean


class AddMeanImage(Processor):
    """Adds channel-wise mean to image.

    # Arguments
        mean: List of length 3, containing the channel-wise mean.
    """
    def __init__(self, mean):
        self.mean = mean
        super(AddMeanImage, self).__init__()

    def call(self, image):
        return image + self.mean


class NormalizeImage(Processor):
    """Normalize image by diving all values by 255.0.
    """
    def __init__(self):
        super(NormalizeImage, self).__init__()

    def call(self, image):
        return image / 255.0


class DenormalizeImage(Processor):
    """Denormalize image by multiplying all values by 255.0.
    """
    def __init__(self):
        super(DenormalizeImage, self).__init__()

    def call(self, image):
        return image * 255.0


class LoadImage(Processor):
    """Loads image.

    # Arguments
        num_channels: Integer, valid integers are: 1, 3 and 4.
    """
    def __init__(self, num_channels=3):
        self.num_channels = num_channels
        super(LoadImage, self).__init__()

    def call(self, image):
        return load_image(image, self.num_channels)


class RandomSaturation(Processor):
    """Applies random saturation to an image in RGB space.

    # Arguments
        lower: Float, lower bound for saturation factor.
        upper: Float, upper bound for saturation factor.
    """
    def __init__(self, lower=0.3, upper=1.5):
        self.lower = lower
        self.upper = upper
        super(RandomSaturation, self).__init__()

    def call(self, image):
        return random_saturation(image, self.lower, self.upper)


class RandomBrightness(Processor):
    """Adjust random brightness to an image in RGB space.

    # Arguments
        max_delta: Float.
    """
    def __init__(self, delta=32):
        self.delta = delta
        super(RandomBrightness, self).__init__()

    def call(self, image):
        return random_brightness(image, self.delta)


class RandomContrast(Processor):
    """Applies random contrast to an image in RGB

    # Arguments
        lower: Float, indicating the lower bound of the random number
            to be multiplied with the BGR/RGB image.
        upper: Float, indicating the upper bound of the random number
        to be multiplied with the BGR/RGB image.
    """
    def __init__(self, lower=0.5, upper=1.5):
        self.lower = lower
        self.upper = upper
        super(RandomContrast, self).__init__()

    def call(self, image):
        return random_contrast(image, self.lower, self.upper)


class RandomHue(Processor):
    """Applies random hue to an image in RGB space.

    # Arguments
        delta: Int, indicating the range (-delta, delta ) of possible
            hue values.
    """
    def __init__(self, delta=18):
        self.delta = delta
        super(RandomHue, self).__init__()

    def call(self, image):
        return random_hue(image, self.delta)


class ResizeImage(Processor):
    """Resize image.

    # Arguments
        size: List of two ints.
    """
    def __init__(self, shape, method=BILINEAR):
        self.shape = shape
        self.method = method
        super(ResizeImage, self).__init__()

    def call(self, image):
        return resize_image(image, self.shape, self.method)


class ResizeImages(Processor):
    """Resize list of images.

    # Arguments
        size: List of two ints.
    """
    def __init__(self, shape):
        self.shape = shape
        super(ResizeImages, self).__init__()

    def call(self, images):
        return [resize_image(image, self.shape) for image in images]


class ResizeImageDynamic(Processor):
    """Resize image.

    # Arguments
        size: List of two ints.
    """
    def __init__(self, method=BILINEAR):
        self.method = method
        super(ResizeImageDynamic, self).__init__()

    def call(self, image, shape):
        return resize_image(image, shape, self.method)


class RandomImageBlur(Processor):
    """Randomizes image quality

    # Arguments
        probability: Float between [0, 1]. Assigns probability of how
            often a random image blur is applied.
    """
    def __init__(self, probability=0.5):
        super(RandomImageBlur, self).__init__()
        self.probability = probability

    def call(self, image):
        if self.probability >= np.random.rand():
            image = random_image_blur(image)
        return image


class RandomGaussianBlur(Processor):
    """Randomizes image quality

    # Arguments
        probability: Float between [0, 1]. Assigns probability of how
            often a random image blur is applied.
    """
    def __init__(self, kernel_size=(5, 5), probability=0.5):
        super(RandomGaussianBlur, self).__init__()
        self.kernel_size = kernel_size
        self.probability = probability

    def call(self, image):
        if self.probability >= np.random.rand():
            image = gaussian_image_blur(image, self.kernel_size)
        return image


class RandomFlipImageLeftRight(Processor):
    """Randomly flip the image left or right
    """
    def __init__(self):
        super(RandomFlipImageLeftRight, self).__init__()

    def call(self, image):
        return random_flip_left_right(image)


class ConvertColorSpace(Processor):
    """Converts image to a different color space.

    # Arguments
        flag: Flag found in ``processors``indicating transform e.g.
            ``pr.BGR2RGB``
    """
    def __init__(self, flag):
        self.flag = flag
        super(ConvertColorSpace, self).__init__()

    def call(self, image):
        return convert_color_space(image, self.flag)


class ShowImage(Processor):
    """Shows image in a separate window.

    # Arguments
        window_name: String. Window name.
        wait: Boolean
    """
    def __init__(self, window_name='image', wait=True):
        super(ShowImage, self).__init__()
        self.window_name = window_name
        self.wait = wait

    def call(self, image):
        return show_image(image, self.window_name, self.wait)


class ImageDataProcessor(Processor):
    """Wrapper for Keras ImageDataGenerator

    # Arguments
        generator: An instantiated Keras ImageDataGenerator
    """
    def __init__(self, generator):
        super(ImageDataProcessor, self).__init__()
        self.generator = generator

    def call(self, image):
        random_parameters = self.generator.get_random_transform(image.shape)
        image = self.generator.apply_transform(image, random_parameters)
        image = self.generator.standardize(image)
        return image


class AlphaBlending(Processor):
    """Blends image to background using the image's alpha channel.
    """
    def __init__(self):
        super(AlphaBlending, self).__init__()

    def call(self, image, background):
        return blend_alpha_channel(image, background)


class RandomShapeCrop(Processor):
    """Randomly crops a part of an image of always the same given ``shape``.

    # Arguments
        shape: List of two ints [height, width].
            Dimensions of image to be cropped.
    """
    def __init__(self, shape):
        super(RandomShapeCrop, self).__init__()
        self.shape = shape

    def call(self, image):
        return random_shape_crop(image, self.shape)


class MakeRandomPlainImage(Processor):
    """Makes random plain image by randomly sampling an RGB color.

    # Arguments
        shape: List of two ints [height, width].
            Dimensions of plain image to be generated.
    """
    def __init__(self, shape):
        super(MakeRandomPlainImage, self).__init__()
        self.shape = shape

    def call(self):
        return make_random_plain_image(self.shape)


class ConcatenateAlphaMask(Processor):
    """Concatenates alpha mask to original image.
    """
    def __init__(self, **kwargs):
        super(ConcatenateAlphaMask, self).__init__(**kwargs)

    def call(self, image, alpha_mask):
        return concatenate_alpha_mask(image, alpha_mask)


class BlendRandomCroppedBackground(Processor):
    """Blends image with a randomly cropped background.

    # Arguments
        background_paths: List of strings. Each element of the list is a
            full-path to an image used for cropping a background.
    """
    def __init__(self, background_paths):
        super(BlendRandomCroppedBackground, self).__init__()
        if not isinstance(background_paths, list):
            raise ValueError('``background_paths`` must be list')
        if len(background_paths) == 0:
            raise ValueError('No paths given in ``background_paths``')
        self.background_paths = background_paths

    def call(self, image):
        random_arg = np.random.randint(0, len(self.background_paths))
        background_path = self.background_paths[random_arg]
        background = load_image(background_path)
        background = random_shape_crop(background, image.shape[:2])
        if background is None:
            H, W, num_channels = image.shape
            # background contains always a channel less
            num_channels = num_channels - 1
            background = make_random_plain_image((H, W, num_channels))
        return blend_alpha_channel(image, background)


class AddOcclusion(Processor):
    """Adds a random occlusion to image by generating random vertices and
        drawing a polygon.

    # Arguments
        max_radius_scale: Float between [0, 1].
            Value multiplied with largest image dimension to obtain the maximum
                radius possible of a vertex in the occlusion polygon.
        probability: Float between [0, 1]. Assigns probability of how
            often an occlusion to an image is generated.
    """
    def __init__(self, max_radius_scale=0.5, probability=0.5):
        super(AddOcclusion, self).__init__()
        self.max_radius_scale = max_radius_scale
        self.probability = probability

    def _random_vertices(self, center, max_radius, min_vertices, max_vertices):
        num_vertices = np.random.randint(min_vertices, max_vertices)
        angle_delta = 2 * np.pi / num_vertices
        initial_angle = np.random.uniform(0, 2 * np.pi)
        angles = initial_angle + np.arange(0, num_vertices) * angle_delta
        x_component = np.cos(angles).reshape(-1, 1)
        y_component = np.sin(angles).reshape(-1, 1)
        vertices = np.concatenate([x_component, y_component], -1)
        random_lengths = np.random.uniform(0, max_radius, num_vertices)
        random_lengths = random_lengths.reshape(num_vertices, 1)
        vertices = vertices * random_lengths
        vertices = vertices + center
        return vertices.astype(np.int32)

    def add_occlusion(self, image, max_radius_scale):
        height, width = image.shape[:2]
        max_radius = np.max((height, width)) * max_radius_scale
        center = np.random.rand(2) * np.array([width, height])
        vertices = self._random_vertices(center, max_radius, 3, 7)
        color = np.random.randint(0, 256, 3).tolist()
        return draw_filled_polygon(image, vertices, color)

    def call(self, image):
        if self.probability >= np.random.rand():
            image = self.add_occlusion(image, self.max_radius_scale)
        return image


class RandomImageCrop(Processor):
    """Crops randomly a rectangle from an image.

    # Arguments
        crop_factor: Float between ``[0, 1]``.
        probability: Float between ``[0, 1]``.
    """
    def __init__(self, crop_factor=0.3, probability=0.5):
        self.crop_factor = crop_factor
        self.probability = probability
        super(RandomImageCrop, self).__init__()

    def call(self, image):
        if self.probability < np.random.rand():
            return image
        H, W = image.shape[:2]
        W_crop = np.random.uniform(self.crop_factor * W, W)
        H_crop = np.random.uniform(self.crop_factor * H, H)
        x_min = np.random.uniform(W - W_crop)
        y_min = np.random.uniform(H - H_crop)
        x_max = x_min + W_crop
        y_max = y_min + H_crop
        cropped_image = image[int(x_min):int(x_max), int(y_min):int(y_max), :]
        return cropped_image


class ImageToNormalizedDeviceCoordinates(Processor):
    """Map image value from [0, 255] -> [-1, 1].
    """
    def __init__(self):
        super(ImageToNormalizedDeviceCoordinates, self).__init__()

    def call(self, image):
        return image_to_normalized_device_coordinates(image)


class NormalizedDeviceCoordinatesToImage(Processor):
    """Map normalized value from [-1, 1] -> [0, 255].
    """
    def __init__(self):
        super(NormalizedDeviceCoordinatesToImage, self).__init__()

    def call(self, image):
        return normalized_device_coordinates_to_image(image)


class ReplaceLowerThanThreshold(Processor):
    def __init__(self, threshold=1e-8, replacement=0.0):
        super(ReplaceLowerThanThreshold, self).__init__()
        self.threshold = threshold
        self.replacement = replacement

    def call(self, values):
        return replace_lower_than_threshold(
            values, self.threshold, self.replacement)


class GetNonZeroValues(Processor):
    def __init__(self):
        super(GetNonZeroValues, self).__init__()

    def call(self, array):
        channel_wise_sum = np.sum(array, axis=2)
        non_zero_arguments = np.nonzero(channel_wise_sum)
        return array[non_zero_arguments]


class GetNonZeroArguments(Processor):
    def __init__(self):
        super(GetNonZeroArguments, self).__init__()

    def call(self, array):
        channel_wise_sum = np.sum(array, axis=2)
        non_zero_rows, non_zero_columns = np.nonzero(channel_wise_sum)
        return non_zero_rows, non_zero_columns


class ImagenetPreprocessInput(Processor):
    def __init__(self):
        super(ImagenetPreprocessInput, self).__init__()

    def call(self, image):
        return imagenet_preprocess_input(image)


class FlipLeftRightImage(Processor):
    """Flips an image left and right.

    # Arguments
        image: Numpy array.
    """
    def __init__(self):
        super(FlipLeftRightImage, self).__init__()

    def call(self, image):
        return flip_left_right(image)


class DivideStandardDeviationImage(Processor):
    """Divide channel-wise standard deviation to image.

    # Arguments
        standard_deviation: List of length 3, containing the
            channel-wise standard deviation.

    # Properties
        standard_deviation: List.

    # Methods
        call()
    """
    def __init__(self, standard_deviation):
        self.standard_deviation = standard_deviation
        super(DivideStandardDeviationImage, self).__init__()

    def call(self, image):
        return image / self.standard_deviation


class ScaledResize(Processor):
    """Resizes image by returning the scales to original image.

    # Arguments
        image_size: Int, desired size of the model input.

    # Properties
        image_size: Int.

    # Methods
        call()
    """
    def __init__(self, image_size):
        self.image_size = image_size
        super(ScaledResize, self).__init__()

    def call(self, image):
        """
        # Arguments
            image: Array, raw input image.
        """
        output_image, image_scale = scale_resize(image, self.image_size)
        return output_image, image_scale


<<<<<<< HEAD
class BufferImages(Processor):
    """Buffers an image to store and process multiple images.

    # Arguments
        input_size: Tuple of integers. Input shape to the model in following format: (frames, height, width, channels)
            e.g. (38, 96, 96, 3).
        stride: Integer, specifies after how many images the buffer will return the all buffered images.
            In a scenario with an already full buffer and a stride of 10,
            after each 10th call the buffer will be returned.
            The stride must be smaller than the frames (the first argument of the input_size).

    # Methods
        call()
    """
    def __init__(self, input_size, stride=25):
        if input_size[0] < stride:
            raise ValueError('Buffer size must be equal or larger than play rate')
        super(BufferImages, self).__init__()
        self.stride = stride
        self.frames_since_last_update = 0

        # Buffer
        self.buffer_size = input_size[0]
        self.buffer = np.zeros(self.buffer_size, dtype=(np.uint8, input_size[1:]))
        self.buffer_index = 0
        self.is_full = False

    def append(self, image):
        """Appends an image to the end of the buffer."""
        if self.is_full:
            self.buffer = np.append(self.buffer[1:], [image], axis=0)
        else:
            self.buffer[self.buffer_index] = image
            self.buffer_index = self.buffer_index + 1
            if self.buffer_index >= self.buffer_size:
                self.is_full = True

    def call(self, image):
        """
        # Arguments
            image: Array, raw input image.
        # Returns
            an array of images if the buffer is full and the play rate is reached, else None.
        """
        self.append(image)
        self.frames_since_last_update = self.frames_since_last_update + 1

        if self.is_full and self.frames_since_last_update >= self.stride:
            self.frames_since_last_update = 0
            return np.array([self.buffer])
        return None
=======
class ComputeResizingShape(Processor):
    """Computes the final size of the image to be scaled by `size`
    such that the largest dimension of the image is equal to `size`.

    # Arguments
        size: Int, final size of maximum dimension of the image.
    """
    def __init__(self, size):
        self.size = size
        super(ComputeResizingShape, self).__init__()

    def call(self, image):
        return compute_resizing_shape(image, self.size)


class PadImage(Processor):
    """Pads the image to the final size `size`.

    # Arguments
        size: Int, final size of maximum dimension of the image.
        mode: Str, specifying the type of padding.
    """
    def __init__(self, size, mode='constant'):
        self.size = size
        self.mode = mode
        super(PadImage, self).__init__()

    def call(self, image):
        return pad_image(image, self.size, self.mode)


class EqualizeHistogram(Processor):
    """The Efficientpose implementation uses Histogram equalization
    algorithm from python Pillow library. This version of Histogram
    equalization produces slightly different results from that used in
    the paper.
    """
    def __init__(self, probability=0.50):
        self.probability = probability
        super(EqualizeHistogram, self).__init__()

    def call(self, image):
        if self.probability > np.random.rand():
            image = equalize_histogram(image)
        return image


class InvertColors(Processor):
    """Performs color / gray value inversion on a given image.

    # Arguments
        probability: Float, probability of data transformation.
    """
    def __init__(self, probability=0.50):
        self.probability = probability
        super(InvertColors, self).__init__()

    def call(self, image):
        if self.probability > np.random.rand():
            image = invert_colors(image)
        return image


class Posterize(Processor):
    """Performs posterization on a given image. This is achieved
    by reducing the bit depth of the gray value.

    # Arguments
        probability: Float, probability of data transformation.
        num_bits: Int, final bit depth after posterization.
    """
    def __init__(self, probability=0.50, num_bits=4):
        self.probability = probability
        self.num_bits = num_bits
        super(Posterize, self).__init__()

    def call(self, image):
        if self.probability > np.random.rand():
            image = posterize(image, self.num_bits)
        return image


class Solarize(Processor):
    """Performs solarization on a given image. This is achieved
    by inverting those pixels whose gray values lie above
    a certain `threshold`.

    # Arguments
        probability: Float, probability of data transformation.
        threshold: Int, threshold value.
    """
    def __init__(self, probability=0.50, threshold=225):
        self.probability = probability
        self.threshold = threshold
        super(Solarize, self).__init__()

    def call(self, image):
        if self.probability > np.random.rand():
            image = solarize(image, self.threshold)
        return image


class SharpenImage(Processor):
    """Performs image sharpening by applying a high pass filter.

    # Arguments
        probability: Float, probability of data transformation.
        kernel: Array, the high pass filter.
    """
    def __init__(self, probability=0.50):
        self.probability = probability
        self.kernel = np.array([[0, -1, 0], [-1, 5, -1], [0, -1, 0]])
        super(SharpenImage, self).__init__()

    def call(self, image):
        if self.probability > np.random.rand():
            image = convolve_image(image, self.kernel)
        return image


class Cutout(Processor):
    """Cuts out a square of size `size` x `size` at a random location
    in the image and fills it with `fill` value.

    # Arguments
        probability: Float, probability of data transformation.
        size: Int, size of cutout square.
        fill: Int, value to fill cutout with.
    """
    def __init__(self, probability=0.50, size=16, fill=128):
        self.probability = probability
        self.size = size
        self.fill = fill
        super(Cutout, self).__init__()

    def call(self, image):
        if self.probability > np.random.rand():
            image = cutout(image, self.size, self.fill)
        return image


class AddGaussianNoise(Processor):
    """Adds Gaussian noise defined by `mean` and `scale` to the image.

    # Arguments
        probability: Float, probability of data transformation.
        mean: Int, mean of Gaussian noise.
        scale: Int, percent of variance relative to 255
            (max gray value of 8 bit image).
    """
    def __init__(self, probability=0.50, mean=0, scale=0.20):
        self.probability = probability
        self.mean = mean
        self.variance = scale * 255
        self.sigma = self.variance ** 0.5
        super(AddGaussianNoise, self).__init__()

    def call(self, image):
        if self.probability > np.random.rand():
            image = add_gaussian_noise(image, self.mean, self.sigma)
        return image
>>>>>>> 5331174c
<|MERGE_RESOLUTION|>--- conflicted
+++ resolved
@@ -584,7 +584,6 @@
         return output_image, image_scale
 
 
-<<<<<<< HEAD
 class BufferImages(Processor):
     """Buffers an image to store and process multiple images.
 
@@ -636,7 +635,8 @@
             self.frames_since_last_update = 0
             return np.array([self.buffer])
         return None
-=======
+
+      
 class ComputeResizingShape(Processor):
     """Computes the final size of the image to be scaled by `size`
     such that the largest dimension of the image is equal to `size`.
@@ -797,5 +797,4 @@
     def call(self, image):
         if self.probability > np.random.rand():
             image = add_gaussian_noise(image, self.mean, self.sigma)
-        return image
->>>>>>> 5331174c
+        return image