from .xception import build_xception
from .xception import MiniXception
from .protonet import ProtoEmbedding
from .protonet import ProtoNet
<<<<<<< HEAD
from .vvad import VVAD
=======
from .cnn2Plus1 import CNN2Plus1D
from .vvad_lrs3 import VVAD_LRS3_LSTM
>>>>>>> e683e058
<|MERGE_RESOLUTION|>--- conflicted
+++ resolved
@@ -2,9 +2,5 @@
 from .xception import MiniXception
 from .protonet import ProtoEmbedding
 from .protonet import ProtoNet
-<<<<<<< HEAD
-from .vvad import VVAD
-=======
 from .cnn2Plus1 import CNN2Plus1D
-from .vvad_lrs3 import VVAD_LRS3_LSTM
->>>>>>> e683e058
+from .vvad_lrs3 import VVAD_LRS3_LSTM