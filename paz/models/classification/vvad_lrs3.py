--- conflicted
+++ resolved
@@ -6,13 +6,8 @@
 from keras.applications.mobilenet import MobileNet
 import random
 
-<<<<<<< HEAD
-def VVAD_LRS3_LSTM(weights=None, input_shape=(38, 96, 96, 3), seed=305865):
-    """Binary Classification for videos with 2+1D CNNs.
-=======
 def VVAD_LRS3_LSTM(weights=None, input_shape=(38, 96, 96, 3), seed=305865, tmp_weights_path="../../../../CLUSTER_OUTPUTS/VVAD_LRS3/2023_10_30-09_51_57/vvad_lrs3-weights-57.hdf5"):
     """Binary Classification for videos using a CNN based mobile net with an TimeDistributed layer (LSTM).
->>>>>>> c69b24ab
     # Arguments
         weights: ``None`` or string with pre-trained dataset. Valid datasets
             include only ``VVAD-LRS3``.
@@ -61,13 +56,9 @@
 
     if weights == 'VVAD-LRS3':
         print("loading weights")
-<<<<<<< HEAD
-        model.load_weights("/home/cedric/Seafile/Uni_Seafile/Master_Thesis/docker_test_slurm/output/2023_08_28-20_46_56/checkpoints/weights-03.hdf5") # TODO Add download link
-=======
         model.load_weights(tmp_weights_path)      # TODO Replace with download link
     #     filename = 'fer2013_mini_XCEPTION.119-0.65.hdf5'
     #     path = get_file(filename, URL + filename, cache_subdir='paz/models')
     #     model = load_model(path)
->>>>>>> c69b24ab
 
     return model