--- conflicted
+++ resolved
@@ -6,7 +6,7 @@
 from keras.applications.mobilenet import MobileNet
 import random
 
-def VVAD_LRS3_LSTM(weights=None, input_shape=(38, 96, 96, 3), seed=305865, tmp_weights_path="../../../../CLUSTER_OUTPUTS/VVAD_LRS3/2023_10_30-09_51_57/vvad_lrs3-weights-57.hdf5"):
+def VVAD_LRS3_LSTM(weights=None, input_shape=(38, 96, 96, 3), seed=305865):
     """Binary Classification for videos with 2+1D CNNs.
     # Arguments
         weights: String, path to the weights file to load. TODO add weights implementation when weights are available
@@ -56,10 +56,6 @@
 
     if weights is not None:
         print("loading weights")
-<<<<<<< HEAD
         model.load_weights("/home/cedric/Seafile/Uni_Seafile/Master_Thesis/docker_test_slurm/output/2023_08_28-20_46_56/checkpoints/weights-03.hdf5") # TODO Add download link
-=======
-        model.load_weights(tmp_weights_path)  # TODO Add download link
->>>>>>> 33adfaf2
 
     return model